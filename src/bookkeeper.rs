//! Memory bookkeeping primitives.
//!
//! Blocks are the main unit for the memory bookkeeping. A block is a simple construct with a
//! `Unique` pointer and a size. Occupied (non-free) blocks are represented by a zero-sized block.

use block::Block;
use sys;

use core::mem::{align_of, size_of};
use core::ptr::Unique;
use core::{ops, ptr, slice, cmp, fmt};

/// An address representing an "empty" or non-allocated value on the heap.
const EMPTY_HEAP: *mut u8 = 0x1 as *mut _;

/// The memory bookkeeper.
///
/// This is the main primitive in ralloc. Its job is to keep track of the free blocks in a
/// structured manner, such that allocation, reallocation, and deallocation are all efficient.
/// Parituclarly, it keeps a list of blocks, commonly called the "block list". This list is kept.
/// Entries in the block list can be "empty", meaning that you can overwrite the entry without
/// breaking consistency.
///
/// For details about the internals, see [`BlockList`](./struct.BlockList.html) (requires the docs
/// to be rendered with private item exposed).
pub struct Bookkeeper {
    /// The internal block list.
    ///
    /// Guarantees
    /// ==========
    ///
    /// Certain guarantees are made:
    ///
    /// 1. The list is always sorted with respect to the block's pointers.
    /// 2. No two blocks overlap.
    /// 3. No two free blocks are adjacent.
    block_list: BlockList,
}

impl Bookkeeper {
    /// Construct a new, empty bookkeeper.
    ///
    /// No allocations or BRKs are done.
    pub fn new() -> Bookkeeper {
        Bookkeeper {
            block_list: BlockList::new(),
        }
    }

    /// Allocate a chunk of memory.
    ///
    /// This function takes a size and an alignment. From these a fitting block is found, to which
    /// a pointer is returned. The pointer returned has the following guarantees:
    ///
    /// 1. It is aligned to `align`: In particular, `align` divides the address.
    /// 2. The chunk can be safely read and written, up to `size`. Reading or writing out of this
    ///    bound is undefined behavior.
    /// 3. It is a valid, unique, non-null pointer, until `free` is called again.
    pub fn alloc(&mut self, size: usize, align: usize) -> Unique<u8> {
        self.block_list.alloc(size, align)
    }

    /// Reallocate memory.
    ///
    /// If necessary it will allocate a new buffer and deallocate the old one.
    ///
    /// The following guarantees are made:
    ///
    /// 1. The returned pointer is valid and aligned to `align`.
    /// 2. The returned pointer points to a buffer containing the same data byte-for-byte as the
    ///    original buffer.
    /// 3. Reading and writing up to the bound, `new_size`, is valid.
    pub fn realloc(&mut self, block: Block, new_size: usize, align: usize) -> Unique<u8> {
        self.block_list.realloc(block, new_size, align)
    }

    /// Free a memory block.
    ///
    /// After this have been called, no guarantees are made about the passed pointer. If it want
    /// to, it could begin shooting laser beams.
    ///
    /// Freeing an invalid block will drop all future guarantees about this bookkeeper.
    pub fn free(&mut self, block: Block) {
        self.block_list.free(block)
    }
}

/// Calculate the aligner.
///
/// The aligner is what we add to a pointer to align it to a given value.
fn aligner(ptr: *const u8, align: usize) -> usize {
    align - ptr as usize % align
}

/// Canonicalize a BRK request.
///
/// Syscalls can be expensive, which is why we would rather accquire more memory than necessary,
/// than having many syscalls acquiring memory stubs. Memory stubs are small blocks of memory,
/// which are essentially useless until merge with another block.
///
/// To avoid many syscalls and accumulating memory stubs, we BRK a little more memory than
/// necessary. This function calculate the memory to be BRK'd based on the necessary memory.
///
/// The return value is always greater than or equals to the argument.
fn canonicalize_brk(size: usize) -> usize {
    const BRK_MULTIPLIER: usize = 1;
    const BRK_MIN: usize = 200;
    const BRK_MIN_EXTRA: usize = 10000; // TODO tune this?

    cmp::max(BRK_MIN, size.saturating_add(cmp::min(BRK_MULTIPLIER * size, BRK_MIN_EXTRA)))
}

/// A block list.
///
/// This primitive is used for keeping track of the free blocks.
///
/// Only making use of only [`alloc`](#method.alloc), [`free`](#method.free),
/// [`realloc`](#method.realloc) (and following their respective assumptions) guarantee that no
/// buffer overrun, segfault, arithmetic overflow, or otherwise unexpected crash.
struct BlockList {
    /// The capacity of the block list.
    cap: usize,
    /// The length of the block list.
    len: usize,
    /// The pointer to the first element in the block list.
    ptr: Unique<Block>,
}

impl BlockList {
    /// Create a new, empty block list.
    ///
    /// This will make no allocations or BRKs.
    fn new() -> BlockList {
        BlockList {
            cap: 0,
            len: 0,
            ptr: unsafe { Unique::new(EMPTY_HEAP as *mut _) },
        }
    }

    /// Initialize the block list.
    ///
    /// This will do some basic initial allocation, and a bunch of other things as well. It is
    /// necessary to avoid meta-circular dependency.
    // TODO can this be done in a more elegant way?
    fn init(&mut self) {
        debug_assert!(self.cap == 0, "Capacity is non-zero on initialization.");

        /// The initial capacity.
        const INITIAL_CAPACITY: usize = 16;

        let reserve = INITIAL_CAPACITY * size_of::<Block>();
        let brk = unsafe {
            sys::inc_brk(reserve + align_of::<Block>()).unwrap_or_else(|x| x.handle())
        };
        let aligner = aligner(*brk as *const _, align_of::<Block>());

        self.cap = reserve;
        self.ptr = unsafe {
            Unique::new((*brk as usize + aligner) as *mut _)
        };

        self.push(Block {
            size: aligner,
            ptr: brk,
        });

        self.check();
    }

    /// *[See `Bookkeeper`'s respective method.](./struct.Bookkeeper.html#method.alloc)*
    ///
    /// # Example
    ///
    /// We start with our initial segment.
    ///
    /// ```notrust
    ///    Address space
    ///   I---------------------------------I
    /// B
    /// l
    /// k
    /// s
    /// ```
    ///
    /// We then split it at the [aligner](./fn.aligner.html), which is used for making sure that
    /// the pointer is aligned properly.
    ///
    /// ```notrust
    ///    Address space
    ///   I------I
    /// B   ^    I--------------------------I
    /// l  al
    /// k
    /// s
    /// ```
    ///
    /// We then use the remaining block, but leave the excessive space.
    ///
    /// ```notrust
    ///    Address space
    ///   I------I
    /// B                           I--------I
    /// l        \_________________/
    /// k        our allocated block.
    /// s
    /// ```
    ///
    /// The pointer to the marked area is then returned.
    fn alloc(&mut self, size: usize, align: usize) -> Unique<u8> {
        // This variable will keep block, we will return as allocated memory.
        let mut block = None;

        // We run right-to-left, since new blocks tend to get added to the right.
        for (n, i) in self.iter_mut().enumerate().rev() {
            let aligner = aligner(*i.ptr as *const _, align);

            if i.size >= size + aligner {
                // To catch dumb logic errors.
                debug_assert!(i.is_free(), "Block is not free (What the fuck, Richard?)");

                // Use this block as the one, we use for our allocation.
                block = Some((n, Block {
                    size: i.size,
                    ptr: unsafe { Unique::new((*i.ptr as usize + aligner) as *mut _) },
                }));

                // Leave the stub behind.
                if aligner == 0 {
                    // Since the stub is empty, we are not interested in keeping it marked as free.
                    i.set_free();
                } else {
                    i.size = aligner;
                }

                break;
            }
        }

        if let Some((n, b)) = block {
            if b.size != size {
                // Mark the excessive space as free.
                self.insert(n, Block {
                    size: b.size - size,
                    ptr: unsafe { Unique::new((*b.ptr as usize + size) as *mut _) },
                });
            }

            // Check consistency.
            self.check();
            debug_assert!(*b.ptr as usize % align == 0, "Alignment in `alloc` failed.");

            b.ptr
        } else {
            // No fitting block found. Allocate a new block.
            self.alloc_fresh(size, align)
        }
    }

    /// Push to the block list.
    ///
    /// This will append a block entry to the end of the block list. Make sure that this entry has
    /// a value higher than any of the elements in the list, to keep it sorted.
    fn push(&mut self, block: Block) {
        // Some assertions.
        debug_assert!(block.size != 0, "Pushing a zero sized block.");
        debug_assert!(self.last().map_or(0, |x| *x.ptr as usize) <= *block.ptr as usize, "The previous last block is higher than the new.");

        {
            let len = self.len;
            // This is guaranteed not to overflow, since `len` is bounded by the address space, since
            // each entry represent at minimum one byte, meaning that `len` is bounded by the address
            // space.
            self.reserve(len + 1);
        }

        unsafe {
            ptr::write((*self.ptr as usize + size_of::<Block>() * self.len) as *mut _, block);
        }

        self.len += 1;

        // Check consistency.
        self.check();
    }

    /// Find a block's index through binary search.
    ///
    /// If it fails, the value will be where the block could be inserted to keep the list sorted.
    fn search(&self, block: &Block) -> Result<usize, usize> {
        self.binary_search_by(|x| x.cmp(block))
    }

    /// Allocate _fresh_ space.
    ///
    /// "Fresh" means that the space is allocated through a BRK call to the kernel.
    fn alloc_fresh(&mut self, size: usize, align: usize) -> Unique<u8> {
        // Calculate the canonical size (extra space is allocated to limit the number of system calls).
        let can_size = canonicalize_brk(size);
        // Get the previous segment end.
        // TODO Is this thread-safe?
        let seg_end = sys::segment_end().unwrap_or_else(|x| x.handle());
        // Calculate the aligner.
        let aligner = aligner(seg_end, align);
        // Use SYSBRK to allocate extra data segment.
        let ptr = unsafe {
            sys::inc_brk(can_size.checked_add(aligner).unwrap_or_else(|| sys::oom())).unwrap_or_else(|x| x.handle())
        };

        let alignment_block = Block {
            size: aligner,
            ptr: ptr,
        };
        let res = Block {
            size: size,
            ptr: alignment_block.end(),
        };

        // Add it to the list. This will not change the order, since the pointer is higher than all
        // the previous blocks.
        self.push(alignment_block);

        // Add the extra space allocated.
        self.push(Block {
            // This won't overflow, since `can_size` is bounded by `size`
            size: can_size - size,
            ptr: res.end(),
        });

        // Check consistency.
        self.check();
        debug_assert!(*res.ptr as usize % align == 0, "Alignment in `alloc_fresh` failed.");

        res.ptr
    }

    /// Reallocate inplace.
    ///
    /// This will try to reallocate a buffer inplace, meaning that the buffers length is merely
    /// extended, and not copied to a new buffer.
    ///
    /// This _won't_ shrink the block.
    ///
    /// Returns `Err(())` if the buffer extension couldn't be done, `Err(())` otherwise.
    ///
    /// The following guarantees are made:
    ///
    /// 1. If this function returns `Ok(())`, it is valid to read and write within the bound of the
    ///    new size.
    /// 2. No changes are made to the allocated buffer itself.
    /// 3. On failure, the state of the allocator is left unmodified.
    fn realloc_inplace(&mut self, ind: usize, block: &Block, new_size: usize) -> Result<(), ()> {
        /*
            // Calculate the end of the new reallocated block.
            let end_ptr = *block.ptr as usize + new_size as *mut u8;
            // Calculate the end index of the new extended block.
            let ind_end = self[ind..].find(Block {
                size: 0, // the size is irrelevant.
                ptr: unsafe { Unique::new(end_ptr) },
            });

            if self[ind_end].size < new_size {
                // Unfortunately, there is not enough space available to do an inplace allocation.
                Err(())
            } else {
                // Shift all the following blocks, such that we keep the list sorted.
                for i in &mut self[ind..ind_end] {
                    debug_assert!(!i.is_free(), "Shifting a non-free block.")
                    *i = unsafe { Unique::new(end_ptr) };
                }
                // For debugging reasons, we assert that the blocks after are higher.
                debug_assert!(self[ind_end] >= self[ind], "Shifting too few blocks.")
            }

            // Check the consistency.
            self.check();
        */

        // TODO
        Err(())
    }

    /// *[See `Bookkeeper`'s respective method.](./struct.Bookkeeper.html#method.realloc)*
    ///
    /// Example
    /// =======
    ///
    /// We will first try to perform an in-place reallocation, and if that fails, we will use
    /// memmove.
    ///
    /// ```notrust
    ///    Address space
    ///   I------I
    /// B \~~~~~~~~~~~~~~~~~~~~~/
    /// l     needed
    /// k
    /// s
    /// ```
    ///
    /// We simply find the block next to our initial block. If this block is free and have
    /// sufficient size, we will simply merge it into our initial block, and leave the excessive
    /// space as free. If these conditions are not met, we have to allocate a new list, and then
    /// deallocate the old one, after which we use memmove to copy the data over to the newly
    /// allocated list.
    fn realloc(&mut self, block: Block, new_size: usize, align: usize) -> Unique<u8> {
        if new_size <= block.size {
            // Shrink the block.

            let ind = self.find(&block);
            self.free_ind(ind, Block {
                size: new_size - block.size,
                ptr: unsafe { Unique::new((*block.ptr as usize + new_size) as *mut u8) },
            });

            debug_assert!(self[self.find(&block)].size == new_size, "Block wasn't shrinked properly.");
            block.ptr
        } else if {
            // Try to do an inplace reallocation.
            let ind = self.find(&block);
            self.realloc_inplace(ind, &block, new_size).is_ok()
        } {
            block.ptr
        } else {
            // Reallocation cannot be done inplace.

            // Allocate a new block with the same size.
            let ptr = self.alloc(new_size, align);

            // Copy the old data to the new location.
            unsafe { ptr::copy(*block.ptr, *ptr, block.size); }

            // Free the old block.
            self.free(block);

            // Check consistency.
            self.check();
            debug_assert!(*ptr as usize % align == 0, "Alignment in `realloc` failed.");

            ptr
        }
    }

    /// Reserve space for the block list.
    ///
    /// This will extend the capacity to a number greater than or equals to `needed`, potentially
    /// reallocating the block list.
    fn reserve(&mut self, needed: usize) {
        /* TODO remove this.
        if needed > self.cap {
            // Set the new capacity.
            self.cap = cmp::max(30, self.cap.saturating_mul(2));

            // Reallocate the block list.
            self.ptr = unsafe {
                let block = Block {
                    ptr: Unique::new(*self.ptr as *mut _),
                    size: self.cap,
                };

                let cap = self.cap;
                Unique::new(*self.realloc(block, cap, align_of::<Block>()) as *mut _)
            };

            // Check consistency.
            self.check();
        }
        */

        // Initialize if necessary.
        if *self.ptr == EMPTY_HEAP as *mut _ { self.init() }

        if needed > self.cap {
            let block = Block {
                ptr: unsafe { Unique::new(*self.ptr as *mut _) },
                size: self.cap,
            };
            let ind = self.find(&block);
            // TODO allow BRK-free non-inplace reservations.

            // Reallocate the block list.

            // We first try inplace.
            if self.realloc_inplace(ind, &block, needed).is_ok() {
                self.cap = needed;
            } else {
                // Inplace alloc failed, so we have to BRK some new space.

                let old_ptr = *self.ptr;

                // Make a fresh allocation.
                self.cap = needed.saturating_add(cmp::min(self.cap, 200 + self.cap / 2));
                unsafe {
                    let cap = self.cap;
                    self.ptr = Unique::new(*self.alloc_fresh(cap, align_of::<Block>()) as *mut _);

                    // Copy the content.
                    ptr::copy_nonoverlapping(old_ptr as *const _, *self.ptr, self.len);
                }
            }

            // Check consistency.
            self.check();
        }
    }

    /// Perform a binary search to find the appropriate place where the block can be insert or is
    /// located.
    fn find(&self, block: &Block) -> usize {
        match self.search(block) {
            Ok(x) => x,
            Err(x) => x,
        }
    }

    /// *[See `Bookkeeper`'s respective method.](./struct.Bookkeeper.html#method.free)*
    ///
    /// # Example
    ///
    /// ```notrust
    ///    Address space
    ///   I------I
    /// B                                  I--------I
    /// l        \_________________/
    /// k     the used block we want to deallocate.
    /// s
    /// ```
    ///
    /// If the blocks are adjacent, we merge them:
    ///
    /// ```notrust
    ///    Address space
    ///   I------I
    /// B        I-----------------I
    /// l                                  I--------I
    /// k
    /// s
    /// ```
    ///
    /// This gives us:
    ///
    /// ```notrust
    ///    Address space
    ///   I------------------------I
    /// B                                  I--------I
    /// l
    /// k
    /// s
    /// ```
    ///
    /// And we're done. If it cannot be done, we insert the block, while keeping the list sorted.
    /// See [`insert`](#method.insert) for details.
    fn free(&mut self, block: Block) {
        let ind = self.find(&block);
        self.free_ind(ind, block);
    }

    /// Free a block placed on some index.
    ///
    /// See [`free`](#method.free) for more information.
    fn free_ind(&mut self, ind: usize, block: Block) {
        // Make some handy assertions.
        debug_assert!(*self[ind].ptr != *block.ptr || !self[ind].is_free(), "Double free.");

        // Try to merge right.
        if self[ind].is_free() && ind + 1 < self.len && self[ind].left_to(&block) {
            self[ind].size += block.size;
        // Try to merge left. Note that `self[ind]` is not free, by the conditional above.
        } else if self[ind - 1].is_free() && ind != 0 && self[ind - 1].left_to(&block) {
            self[ind - 1].size += block.size;
        } else {
            self.insert(ind, block);
        }

        // Check consistency.
        self.check();
    }

    /// Insert a block entry at some index.
    ///
    /// If the space is non-empty, the elements will be pushed filling out the empty gaps to the
    /// right. If all places to the right is occupied, it will reserve additional space to the
    /// block list.
    ///
    /// # Example
    /// We want to insert the block denoted by the tildes into our list. Perform a binary search to
    /// find where insertion is appropriate.
    ///
    /// ```notrust
    ///    Address space
    ///   I------I
    /// B < here                      I--------I
    /// l                                              I------------I
    /// k
    /// s                                                             I---I
    ///                  I~~~~~~~~~~I
    /// ```
    ///
    /// We keep pushing the blocks to the right to the next entry until a empty entry is reached:
    ///
    /// ```notrust
    ///    Address space
    ///   I------I
    /// B < here                      I--------I <~ this one cannot move down, due to being blocked.
    /// l
    /// k                                              I------------I <~ thus we have moved this one down.
    /// s                                                             I---I
    ///              I~~~~~~~~~~I
    /// ```
    ///
    /// Repeating yields:
    ///
    /// ```notrust
    ///    Address space
    ///   I------I
    /// B < here
    /// l                             I--------I <~ this one cannot move down, due to being blocked.
    /// k                                              I------------I <~ thus we have moved this one down.
    /// s                                                             I---I
    ///              I~~~~~~~~~~I
    /// ```
    ///
    /// Now an empty space is left out, meaning that we can insert the block:
    ///
    /// ```notrust
    ///    Address space
    ///   I------I
    /// B            I----------I
    /// l                             I--------I
    /// k                                              I------------I
    /// s                                                             I---I
    /// ```
    ///
    /// The insertion is now completed.
    fn insert(&mut self, ind: usize, block: Block) {
        // Some assertions...
        debug_assert!(block >= self[ind.saturating_sub(1)], "Inserting at {} will make the list unsorted.", ind);
        debug_assert!(self.find(&block) == ind, "Block is not inserted at the appropriate index.");

        // TODO consider moving right before searching left.

        // Find the next gap, where a used block were.
        let n = self.iter()
            .skip(ind)
            .enumerate()
            .filter(|&(_, x)| x.is_free())
            .next().map(|x| x.0)
            .unwrap_or_else(|| {
                let len = self.len;

                // No gap was found, so we need to reserve space for new elements.
                self.reserve(len + 1);
                // Increment the length, since a gap haven't been found.
                self.len += 1;
                len
            });

        // Memmove the blocks to close in that gap.
        unsafe {
            ptr::copy(self[ind..].as_ptr(), self[ind + 1..].as_mut_ptr(), self.len - n);
        }

        // Check that the inserted block doesn't overlap the following ones.
        debug_assert!(*block.end() <= *self[ind + 1].ptr, "The inserted block overlaps with the \
                      following blocks.");

        // Place the block left to the moved line.
        self[ind] = block;

        // Check consistency.
        self.check();
    }

    /// No-op in release mode.
    #[cfg(not(debug_assertions))]
    fn check(&self) {}

    /// Perform consistency checks.
    ///
    /// This will check for the following conditions:
    ///
    /// 1. The list is sorted.
    /// 2. No entries are overlapping.
    /// 3. The length does not exceed the capacity.
    #[cfg(debug_assertions)]
    fn check(&self) {
        if self.len == 0 { return; }

        // Check if sorted.
        let mut prev = *self[0].ptr;
        for (n, i) in self.iter().enumerate().skip(1) {
<<<<<<< HEAD
            assert!(*i.ptr >= prev, "The block list is not sorted at index, {}: 0x{:x} ≤ 0x{:x}.", n, *i.ptr as usize, prev as usize);
=======
            assert!(*i.ptr > prev, "The block list is not sorted at index, {}: 0x{:x} ≤ 0x{:x}.", n, *i.ptr as usize, prev as usize);
>>>>>>> c541cec1
            prev = *i.ptr;
        }
        // Check if overlapping.
        let mut prev = *self[0].ptr;
        for (n, i) in self.iter().enumerate().skip(1) {
            assert!(!i.is_free() || *i.ptr > prev, "Two blocks are overlapping/adjacent at index, {}.", n);
            prev = *i.end();
        }

        // Check that the length is lower than or equals to the capacity.
        assert!(self.len <= self.cap, "The capacity does not cover the length.");
    }

    /// Dump the contents into a format writer.
    #[cfg(debug_assertions)]
    #[allow(dead_code)]
    fn dump<W: fmt::Write>(&self, mut fmt: W) {
        writeln!(fmt, "len: {}", self.len).unwrap();
        writeln!(fmt, "cap: {}", self.cap).unwrap();
        writeln!(fmt, "content:").unwrap();
        for i in &**self {
            writeln!(fmt, "  - {:x} .. {}", *i.ptr as usize, i.size).unwrap();
        }
    }
}

#[cfg(test)]
mod test {
    use super::*;
    use block::Block;

    use core::ptr;

    #[test]
    fn test_alloc() {
        let mut bk = Bookkeeper::new();
        let mem = bk.alloc(1000, 4);

        unsafe {
            ptr::write(*mem as *mut _, [1u8; 1000]);
        }

        bk.free(Block {
            size: 1000,
            ptr: mem,
        });
    }
}

impl ops::Deref for BlockList {
    type Target = [Block];

    fn deref(&self) -> &[Block] {
        unsafe {
            slice::from_raw_parts(*self.ptr as *const _, self.len)
        }
    }
}
impl ops::DerefMut for BlockList {
    fn deref_mut(&mut self) -> &mut [Block] {
        unsafe {
            slice::from_raw_parts_mut(*self.ptr, self.len)
        }
    }
}<|MERGE_RESOLUTION|>--- conflicted
+++ resolved
@@ -688,11 +688,7 @@
         // Check if sorted.
         let mut prev = *self[0].ptr;
         for (n, i) in self.iter().enumerate().skip(1) {
-<<<<<<< HEAD
             assert!(*i.ptr >= prev, "The block list is not sorted at index, {}: 0x{:x} ≤ 0x{:x}.", n, *i.ptr as usize, prev as usize);
-=======
-            assert!(*i.ptr > prev, "The block list is not sorted at index, {}: 0x{:x} ≤ 0x{:x}.", n, *i.ptr as usize, prev as usize);
->>>>>>> c541cec1
             prev = *i.ptr;
         }
         // Check if overlapping.
